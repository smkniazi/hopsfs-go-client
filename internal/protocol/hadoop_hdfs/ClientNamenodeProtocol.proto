--- conflicted
+++ resolved
@@ -1082,10 +1082,8 @@
       returns(GetErasureCodingCodecsResponseProto);
   rpc getQuotaUsage(GetQuotaUsageRequestProto)
       returns(GetQuotaUsageResponseProto);
-<<<<<<< HEAD
   rpc getNNEpochMS(GetEpochMSRequestProto)
       returns (GetEpochMSResponseProto);
-=======
   rpc listOpenFiles(ListOpenFilesRequestProto)
       returns(ListOpenFilesResponseProto);
   rpc msync(MsyncRequestProto)
@@ -1094,5 +1092,4 @@
       returns(SatisfyStoragePolicyResponseProto);
   rpc getHAServiceState(HAServiceStateRequestProto)
       returns(HAServiceStateResponseProto);
->>>>>>> 262a36a6
 }