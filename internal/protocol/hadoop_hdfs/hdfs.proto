--- conflicted
+++ resolved
@@ -281,14 +281,11 @@
   optional uint64 checksum = 16;
 }
 
-<<<<<<< HEAD
-=======
 message BatchedListingKeyProto {
   required bytes checksum = 1;
   required uint32 pathIndex = 2;
   required bytes startAfter = 3;
 }
->>>>>>> 262a36a6
 
 message DataEncryptionKeyProto {
   required uint32 keyId = 1;
