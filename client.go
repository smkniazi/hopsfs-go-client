package hdfs

import (
	"context"
	"errors"
	"fmt"
	"io"
	"io/ioutil"
	"math/rand"
	"net"
	"os"
	"os/user"
	"sort"
	"strings"

	"github.com/colinmarc/hdfs/v2/hadoopconf"
	hadoop "github.com/colinmarc/hdfs/v2/internal/protocol/hadoop_common"
	hdfs "github.com/colinmarc/hdfs/v2/internal/protocol/hadoop_hdfs"
	"github.com/colinmarc/hdfs/v2/internal/rpc"
	"github.com/colinmarc/hdfs/v2/internal/transfer"
	krb "github.com/jcmturner/gokrb5/v8/client"
)

type dialContext func(ctx context.Context, network, addr string) (net.Conn, error)

const (
	DataTransferProtectionAuthentication = "authentication"
	DataTransferProtectionIntegrity      = "integrity"
	DataTransferProtectionPrivacy        = "privacy"
)

// Client represents a connection to an HDFS cluster. A Client will
// automatically maintain leases for any open files, preventing other clients
// from modifying them, until Close is called.
type Client struct {
	namenode       *rpc.NamenodeConnection
	leaderNamenode *rpc.NamenodeConnection
	options        ClientOptions

	defaults      *hdfs.FsServerDefaultsProto
	encryptionKey *hdfs.DataEncryptionKeyProto
}

// ClientOptions represents the configurable options for a client.
// The NamenodeDialFunc and DatanodeDialFunc options can be used to set
// connection timeouts:
//
//    dialFunc := (&net.Dialer{
//        Timeout:   30 * time.Second,
//        KeepAlive: 30 * time.Second,
//        DualStack: true,
//    }).DialContext
//
//    options := ClientOptions{
//        Addresses: []string{"nn1:9000"},
//        NamenodeDialFunc: dialFunc,
//        DatanodeDialFunc: dialFunc,
//    }
type ClientOptions struct {
	// Addresses specifies the namenode(s) to connect to.
	Addresses []string
	// User specifies which HDFS user the client will act as. It is required
	// unless kerberos authentication is enabled, in which case it will be
	// determined from the provided credentials if empty.
	User string
	// UseDatanodeHostname specifies whether the client should connect to the
	// datanodes via hostname (which is useful in multi-homed setups) or IP
	// address, which may be required if DNS isn't available.
	UseDatanodeHostname bool
	// NamenodeDialFunc is used to connect to the namenodes. If nil, then
	// (&net.Dialer{}).DialContext is used.
	NamenodeDialFunc func(ctx context.Context, network, addr string) (net.Conn, error)
	// DatanodeDialFunc is used to connect to the datanodes. If nil, then
	// (&net.Dialer{}).DialContext is used.
	DatanodeDialFunc func(ctx context.Context, network, addr string) (net.Conn, error)
	// KerberosClient is used to connect to kerberized HDFS clusters. If provided,
	// the client will always mutually authenticate when connecting to the
	// namenode(s).
	KerberosClient *krb.Client
	// KerberosServicePrincipleName specifies the Service Principle Name
	// (<SERVICE>/<FQDN>) for the namenode(s). Like in the
	// dfs.namenode.kerberos.principal property of core-site.xml, the special
	// string '_HOST' can be substituted for the address of the namenode in a
	// multi-namenode setup (for example: 'nn/_HOST'). It is required if
	// KerberosClient is provided.
	KerberosServicePrincipleName string
	// DataTransferProtection specifies whether or not authentication, data
	// signature integrity checks, and wire encryption is required when
	// communicating the the datanodes. A value of "authentication" implies
	// just authentication, a value of "integrity" implies both authentication
	// and integrity checks, and a value of "privacy" implies all three. The
	// Client may negotiate a higher level of protection if it is requested
	// by the datanode; for example, if the datanode and namenode hdfs-site.xml
	// has dfs.encrypt.data.transfer enabled, this setting is ignored and
	// a level of "privacy" is used.
	DataTransferProtection string
<<<<<<< HEAD

	// Use SSL
	TLS bool
	// if TLS is set then also set the following parameters
	RootCABundle      string
	ClientCertificate string
	ClientKey         string
=======
	// skipSaslForPrivilegedDatanodePorts implements a strange edge case present
	// in the official java client. If data.transfer.protection is set but not
	// dfs.encrypt.data.transfer, and the datanode is running on a privileged
	// port, the client connects without doing a SASL handshake. This field is
	// only set by ClientOptionsFromConf.
	skipSaslForPrivilegedDatanodePorts bool
>>>>>>> 4dc94c6e
}

// ClientOptionsFromConf attempts to load any relevant configuration options
// from the given Hadoop configuration and create a ClientOptions struct
// suitable for creating a Client. Currently this sets the following fields
// on the resulting ClientOptions:
//
//   // Determined by fs.defaultFS (or the deprecated fs.default.name), or
//   // fields beginning with dfs.namenode.rpc-address.
//   Addresses []string
//
//   // Determined by dfs.client.use.datanode.hostname.
//   UseDatanodeHostname bool
//
//   // Set to a non-nil but empty client (without credentials) if the value of
//   // hadoop.security.authentication is 'kerberos'. It must then be replaced
//   // with a credentialed Kerberos client.
//   KerberosClient *krb.Client
//
//   // Determined by dfs.namenode.kerberos.principal, with the realm
//   // (everything after the first '@') chopped off.
//   KerberosServicePrincipleName string
//
//   // Determined by dfs.data.transfer.protection or dfs.encrypt.data.transfer
//   // (in the latter case, it is set to 'privacy').
//   DataTransferProtection string
//
// Because of the way Kerberos can be forced by the Hadoop configuration but not
// actually configured, you should check for whether KerberosClient is set in
// the resulting ClientOptions before proceeding:
//
//   options := ClientOptionsFromConf(conf)
//   if options.KerberosClient != nil {
//      // Replace with a valid credentialed client.
//      options.KerberosClient = getKerberosClient()
//   }
func ClientOptionsFromConf(conf hadoopconf.HadoopConf) ClientOptions {
	options := ClientOptions{Addresses: conf.Namenodes()}

	options.UseDatanodeHostname = (conf["dfs.client.use.datanode.hostname"] == "true")

	if strings.ToLower(conf["hadoop.security.authentication"]) == "kerberos" {
		// Set an empty KerberosClient here so that the user is forced to either
		// unset it (disabling kerberos altogether) or replace it with a valid
		// client. If the user does neither, NewClient will return an error.
		options.KerberosClient = &krb.Client{}
	}

	if conf["dfs.namenode.kerberos.principal"] != "" {
		options.KerberosServicePrincipleName = strings.Split(conf["dfs.namenode.kerberos.principal"], "@")[0]
	}

	// Note that we take the highest setting, rather than allowing a range of
	// alternatives. 'authentication', 'integrity', and 'privacy' are
	// alphabetical for our convenience.
	dataTransferProt := strings.Split(
		strings.ToLower(conf["dfs.data.transfer.protection"]), ",")
	sort.Strings(dataTransferProt)

	for _, val := range dataTransferProt {
		switch val {
		case "privacy":
			options.DataTransferProtection = "privacy"
		case "integrity":
			options.DataTransferProtection = "integrity"
		case "authentication":
			options.DataTransferProtection = "authentication"
		}
	}

	if strings.ToLower(conf["dfs.encrypt.data.transfer"]) == "true" {
		options.DataTransferProtection = "privacy"
	} else {
		// See the comment for this property above.
		options.skipSaslForPrivilegedDatanodePorts = true
	}

	return options
}

// NewClient returns a connected Client for the given options, or an error if
// the client could not be created.
func NewClient(options ClientOptions) (*Client, error) {
	client, err := newClientInt(options, options.Addresses, options.Addresses[0])
	if err != nil {
		return nil, err
	}

	// we are now connected to a NN. Now get the list of all the alive NNs
	// and connect to a random NN for better load balancing.
	nns, err := client.getActiveNNs()
	if err != nil || len(nns) == 1 {
		// hmm, dont be too fussy, just return the previously connected NN
		return client, nil
	}

	randNNi := rand.Intn(len(nns))
	nnAddress := fmt.Sprintf("%s:%d", nns[randNNi].GetRpcIpAddress(), nns[randNNi].GetRpcPort())
	leaderNNAddress := fmt.Sprintf("%s:%d", nns[0].GetRpcIpAddress(), nns[0].GetRpcPort())
	newOptions := options
	newOptions.Addresses = []string{string(nnAddress)}

	newClient, err := newClientInt(newOptions, []string{nnAddress}, leaderNNAddress)
	if err != nil {
		// hmm, dont be too fussy, just return the previously connected NN
		return client, nil
	} else {
		client.Close()
		return newClient, nil
	}
}

func newClientInt(options ClientOptions, nnAddresses []string, leaderAddress string) (*Client, error) {
	var err error
	if options.KerberosClient != nil && options.KerberosClient.Credentials == nil {
		return nil, errors.New("kerberos enabled, but kerberos client is missing credentials")
	}

	if options.KerberosClient != nil && options.KerberosServicePrincipleName == "" {
		return nil, errors.New("kerberos enabled, but kerberos namenode SPN is not provided")
	}

	dialFun := options.NamenodeDialFunc

	if options.TLS {
		// make sure that the required paremeters are valid
		options.checkCertificates()
	}

	nnConnectionOptions := rpc.NamenodeConnectionOptions{
		Addresses:                    nnAddresses,
		User:                         options.User,
		DialFunc:                     dialFun,
		KerberosClient:               options.KerberosClient,
		KerberosServicePrincipleName: options.KerberosServicePrincipleName,
		TLS:                          options.TLS,
		RootCABundle:                 options.RootCABundle,
		ClientCertificate:            options.ClientCertificate,
		ClientKey:                    options.ClientKey,
	}

	namenodeConn, err := rpc.NewNamenodeConnection(nnConnectionOptions)

	if err != nil {
		return nil, err
	}

	var leaderConn *rpc.NamenodeConnection = namenodeConn
	if leaderAddress != "" {
		leaderNNConnectionOptions := nnConnectionOptions
		leaderNNConnectionOptions.Addresses = []string{leaderAddress}
		leaderConn, err = rpc.NewNamenodeConnection(leaderNNConnectionOptions)
		if err != nil {
			return nil, err
		}
	}

	c := &Client{namenode: namenodeConn, leaderNamenode: leaderConn, options: options}

	// set epoch
	c.setEpoch()

	return c, nil
}

func (options ClientOptions) checkCertificates() error {
	_, err := os.Stat(options.RootCABundle)
	if err != nil {
		return errors.New("Unable to access root ca certificate. Path: " + options.RootCABundle)
	}

	_, err = os.Stat(options.ClientCertificate)
	if err != nil {
		return errors.New("Unable to access client certificate. Path: " + options.ClientCertificate)
	}

	_, err = os.Stat(options.ClientKey)
	if err != nil {
		return errors.New("Unable to access client key. Path: " + options.ClientKey)
	}

	return nil
}

// New returns Client connected to the namenode(s) specified by address, or an
// error if it can't connect. Multiple namenodes can be specified by separating
// them with commas, for example "nn1:9000,nn2:9000".
//
// The user will be the current system user. Any other relevant options
// (including the address(es) of the namenode(s), if an empty string is passed)
// will be loaded from the Hadoop configuration present at HADOOP_CONF_DIR or
// HADOOP_HOME, as specified by hadoopconf.LoadFromEnvironment and
// ClientOptionsFromConf.
//
// Note, however, that New will not attempt any Kerberos authentication; use
// NewClient if you need that.
func New(address string) (*Client, error) {
	conf, err := hadoopconf.LoadFromEnvironment()
	if err != nil {
		return nil, err
	}

	options := ClientOptionsFromConf(conf)
	if address != "" {
		options.Addresses = strings.Split(address, ",")
	}

	u, err := user.Current()
	if err != nil {
		return nil, err
	}

	options.User = u.Username
	return NewClient(options)
}

// User returns the user that the Client is acting under. This is either the
// current system user or the kerberos principal.
func (c *Client) User() string {
	return c.namenode.User
}

// Name returns the unique name that the Client uses in communication
// with namenodes and datanodes.
func (c *Client) Name() string {
	return c.namenode.ClientName
}

// ReadFile reads the file named by filename and returns the contents.
func (c *Client) ReadFile(filename string) ([]byte, error) {
	f, err := c.Open(filename)
	if err != nil {
		return nil, err
	}

	defer f.Close()
	return ioutil.ReadAll(f)
}

// CopyToLocal copies the HDFS file specified by src to the local file at dst.
// If dst already exists, it will be overwritten.
func (c *Client) CopyToLocal(src string, dst string) error {
	local, err := os.Create(dst)
	if err != nil {
		return err
	}

	defer local.Close()

	remote, err := c.Open(src)
	if err != nil {
		return err
	}

	_, err = io.Copy(local, remote)
	if err != nil {
		remote.Close()
		return err
	}

	return remote.Close()
}

// CopyToRemote copies the local file specified by src to the HDFS file at dst.
func (c *Client) CopyToRemote(src string, dst string) error {
	local, err := os.Open(src)
	if err != nil {
		return err
	}
	defer local.Close()

	remote, err := c.Create(dst)
	if err != nil {
		return err
	}

	_, err = io.Copy(remote, local)
	if err != nil {
		remote.Close()
		return err
	}

	return remote.Close()
}

func (c *Client) fetchDefaults() (*hdfs.FsServerDefaultsProto, error) {
	if c.defaults != nil {
		return c.defaults, nil
	}

	req := &hdfs.GetServerDefaultsRequestProto{}
	resp := &hdfs.GetServerDefaultsResponseProto{}

	err := c.namenode.Execute("getServerDefaults", req, resp)
	if err != nil {
		return nil, err
	}

	c.defaults = resp.GetServerDefaults()
	return c.defaults, nil
}

func (c *Client) fetchDataEncryptionKey() (*hdfs.DataEncryptionKeyProto, error) {
	if c.encryptionKey != nil {
		return c.encryptionKey, nil
	}

	req := &hdfs.GetDataEncryptionKeyRequestProto{}
	resp := &hdfs.GetDataEncryptionKeyResponseProto{}

	err := c.namenode.Execute("getDataEncryptionKey", req, resp)
	if err != nil {
		return nil, err
	}

	c.encryptionKey = resp.GetDataEncryptionKey()
	return c.encryptionKey, nil
}

func (c *Client) wrapDatanodeDial(dc dialContext, token *hadoop.TokenProto) (dialContext, error) {
	wrap := false
	if c.options.DataTransferProtection != "" {
		wrap = true
	} else {
		defaults, err := c.fetchDefaults()
		if err != nil {
			return nil, err
		}

		wrap = defaults.GetEncryptDataTransfer()
	}

	if wrap {
		key, err := c.fetchDataEncryptionKey()
		if err != nil {
			return nil, err
		}

		return (&transfer.SaslDialer{
			DialFunc:                  dc,
			Key:                       key,
			Token:                     token,
			EnforceQop:                c.options.DataTransferProtection,
			SkipSaslOnPrivilegedPorts: c.options.skipSaslForPrivilegedDatanodePorts,
		}).DialContext, nil
	}

	return dc, nil
}

// Close terminates all underlying socket connections to remote server.
func (c *Client) Close() error {
	err := c.namenode.Close()
	if err != nil {
		return err
	}

	err = c.leaderNamenode.Close()
	if err != nil {
		return err
	}
	return nil
}<|MERGE_RESOLUTION|>--- conflicted
+++ resolved
@@ -94,7 +94,6 @@
 	// has dfs.encrypt.data.transfer enabled, this setting is ignored and
 	// a level of "privacy" is used.
 	DataTransferProtection string
-<<<<<<< HEAD
 
 	// Use SSL
 	TLS bool
@@ -102,14 +101,13 @@
 	RootCABundle      string
 	ClientCertificate string
 	ClientKey         string
-=======
+
 	// skipSaslForPrivilegedDatanodePorts implements a strange edge case present
 	// in the official java client. If data.transfer.protection is set but not
 	// dfs.encrypt.data.transfer, and the datanode is running on a privileged
 	// port, the client connects without doing a SASL handshake. This field is
 	// only set by ClientOptionsFromConf.
 	skipSaslForPrivilegedDatanodePorts bool
->>>>>>> 4dc94c6e
 }
 
 // ClientOptionsFromConf attempts to load any relevant configuration options
